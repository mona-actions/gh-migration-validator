--- conflicted
+++ resolved
@@ -16,26 +16,20 @@
 type ValidationStatus int
 
 const (
-<<<<<<< HEAD
-=======
 	ValidationStatusMessagePass = "✅ PASS"
 	ValidationStatusMessageFail = "❌ FAIL"
 	ValidationStatusMessageWarn = "⚠️ WARN"
 )
 
 const (
->>>>>>> 527d5555
 	ValidationStatusPass ValidationStatus = iota
 	ValidationStatusFail
 	ValidationStatusWarn
 )
 
-<<<<<<< HEAD
-=======
 // MigrationLogIssueOffset represents the additional issue created during migration
 const MigrationLogIssueOffset = 1
 
->>>>>>> 527d5555
 // getValidationStatus returns both display string and enum value based on difference
 // diff > 0: target has fewer items than source (FAIL)
 // diff < 0: target has more items than source (WARN)
@@ -43,19 +37,11 @@
 func getValidationStatus(diff int) (string, ValidationStatus) {
 	switch {
 	case diff > 0:
-<<<<<<< HEAD
-		return "❌ FAIL", ValidationStatusFail
-	case diff < 0:
-		return "⚠️ WARN", ValidationStatusWarn
-	default:
-		return "✅ PASS", ValidationStatusPass
-=======
 		return ValidationStatusMessageFail, ValidationStatusFail
 	case diff < 0:
 		return ValidationStatusMessageWarn, ValidationStatusWarn
 	default:
 		return ValidationStatusMessagePass, ValidationStatusPass
->>>>>>> 527d5555
 	}
 }
 
@@ -289,10 +275,6 @@
 
 // SetSourceDataFromExport sets the source data from an export instead of fetching from API
 func (mv *MigrationValidator) SetSourceDataFromExport(exportData *RepositoryData) {
-<<<<<<< HEAD
-	//prevent external mutation
-	sourceDataCopy := *exportData
-=======
 	// Create a deep copy to prevent external mutation
 	sourceDataCopy := *exportData
 
@@ -302,20 +284,14 @@
 		sourceDataCopy.PRs = &prCountsCopy
 	}
 
->>>>>>> 527d5555
 	mv.SourceData = &sourceDataCopy
 }
 
 // ValidateFromExport performs validation against target using pre-loaded source data from export
 func (mv *MigrationValidator) ValidateFromExport(targetOwner, targetRepo string) ([]ValidationResult, error) {
 	// Validate that source data is already loaded
-<<<<<<< HEAD
-	if mv.SourceData == nil {
-		return nil, fmt.Errorf("source data not loaded - call SetSourceDataFromExport first")
-=======
 	if mv.SourceData == nil || mv.SourceData.Owner == "" || mv.SourceData.Name == "" {
 		return nil, fmt.Errorf("source data not properly loaded - call SetSourceDataFromExport with valid data first")
->>>>>>> 527d5555
 	}
 
 	// Normalize source data to prevent nil pointer dereferences
@@ -333,13 +309,9 @@
 	// Retrieve target data using existing functionality
 	err := mv.retrieveTarget(targetOwner, targetRepo, spinner)
 	if err != nil {
-<<<<<<< HEAD
-		return nil, fmt.Errorf("failed to retrieve target data: %w", err)
-=======
 		spinner.Fail(fmt.Sprintf("Failed to fetch target data from %s/%s", targetOwner, targetRepo))
 		return nil, fmt.Errorf("failed to retrieve target data: %w", err)
 		//fail spinner
->>>>>>> 527d5555
 	}
 
 	// Compare and validate the data (same as ValidateMigration)
@@ -601,18 +573,11 @@
 	})
 
 	// Compare Latest Commit SHA
-<<<<<<< HEAD
-	latestCommitStatus := "✅ PASS"
-	latestCommitStatusType := ValidationStatusPass
-	if mv.SourceData.LatestCommitSHA != mv.TargetData.LatestCommitSHA {
-		latestCommitStatus = "❌ FAIL"
-=======
 	latestCommitStatus := ValidationStatusMessagePass
 	latestCommitStatusType := ValidationStatusPass
 
 	if mv.SourceData.LatestCommitSHA != mv.TargetData.LatestCommitSHA {
 		latestCommitStatus = ValidationStatusMessageFail
->>>>>>> 527d5555
 		latestCommitStatusType = ValidationStatusFail
 	}
 
