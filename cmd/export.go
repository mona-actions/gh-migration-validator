/*
Copyright © 2025 NAME HERE <EMAIL ADDRESS>
*/
package cmd

import (
	"fmt"
	"mona-actions/gh-migration-validator/internal/api"
	"mona-actions/gh-migration-validator/internal/export"
	"mona-actions/gh-migration-validator/internal/migrationarchive"
	"mona-actions/gh-migration-validator/internal/validator"
	"os"
	"strings"
	"time"

	"github.com/spf13/cobra"
	"github.com/spf13/viper"
)

// exportCmd represents the export command
var exportCmd = &cobra.Command{
	Use:   "export",
	Short: "Export source repository data at a point in time",
	Long: `Export repository data from the source organization at the current point in time.

This command fetches and exports repository metadata including:
- Issues count
- Pull requests count (open, closed, merged)
- Tags count
- Releases count
- Commits count
- Latest commit hash

The data can be exported in JSON or CSV format with a timestamp.

Optionally, you can include migration archive data in the export by either:
- Using --download to automatically download and extract a migration archive
- Using --archive-path to specify an existing extracted migration archive directory

When using --download, you can optionally specify --download-path to choose where 
the archive files are saved (defaults to ./migration-archives).

The tool will automatically search for migrations containing the specified repository
and allow you to select from multiple matches if available when downloading.`,
	Run: func(cmd *cobra.Command, args []string) {
		// Get parameters from flags
		sourceOrganization := cmd.Flag("source-organization").Value.String()
		sourceToken := cmd.Flag("source-token").Value.String()
		ghHostname := cmd.Flag("source-hostname").Value.String()
		sourceRepo := cmd.Flag("source-repo").Value.String()
		outputFormat := cmd.Flag("format").Value.String()
		outputFile := cmd.Flag("output").Value.String()
		download, _ := cmd.Flags().GetBool("download")
		downloadPath := cmd.Flag("download-path").Value.String()
		archivePath := cmd.Flag("archive-path").Value.String()

		// Only set ENV variables if flag values are provided (not empty)
		if sourceOrganization != "" {
			os.Setenv("GHMV_SOURCE_ORGANIZATION", sourceOrganization)
		}
		if sourceToken != "" {
			os.Setenv("GHMV_SOURCE_TOKEN", sourceToken)
		}
		if ghHostname != "" {
			os.Setenv("GHMV_SOURCE_HOSTNAME", ghHostname)
		}
		if sourceRepo != "" {
			os.Setenv("GHMV_SOURCE_REPO", sourceRepo)
		}

		// Bind ENV variables in Viper
		viper.BindEnv("SOURCE_ORGANIZATION")
		viper.BindEnv("SOURCE_TOKEN")
		viper.BindEnv("SOURCE_HOSTNAME")
		viper.BindEnv("SOURCE_PRIVATE_KEY")
		viper.BindEnv("SOURCE_APP_ID")
		viper.BindEnv("SOURCE_INSTALLATION_ID")
		viper.BindEnv("SOURCE_REPO")

		// Validate required variables for export
		if err := checkExportVars(); err != nil {
			fmt.Printf("Export configuration validation failed: %v\n", err)
			os.Exit(1)
		}

<<<<<<< HEAD
		// Initialize API with source-only clients
		ghAPI, err := api.NewSourceOnlyAPI()
		if err != nil {
			fmt.Printf("Failed to initialize source API: %v\n", err)
			os.Exit(1)
		}
=======
		// Validate that --download and --archive-path are mutually exclusive
		if download && archivePath != "" {
			fmt.Printf("Error: --download and --archive-path flags are mutually exclusive. Please use only one.\n")
			os.Exit(1)
		}

		initializeAPI()
>>>>>>> 527d5555

		// Create validator
		migrationValidator := validator.New(ghAPI)

		// Handle migration archive (either download or use existing path)
		var archiveDir string
		if download {
			fmt.Println("Searching for migration archives...")
			extractedPath, err := migrationarchive.DownloadAndExtractArchive(ghAPI, sourceOrganization, sourceRepo, downloadPath)
			if err != nil {
				fmt.Printf("Migration archive download failed: %v\n", err)
				os.Exit(1)
			}
			archiveDir = extractedPath
		} else if archivePath != "" {
			// Validate that the specified archive path exists and is a directory
			if err := validateArchivePath(archivePath); err != nil {
				fmt.Printf("Archive path validation failed: %v\n", err)
				os.Exit(1)
			}
			archiveDir = archivePath
			fmt.Printf("Using existing migration archive at: %s\n", archivePath)
		}

		// Export the source repository data (with optional migration archive analysis)
		timestamp := time.Now()
<<<<<<< HEAD
		err = export.ExportSourceData(migrationValidator, sourceOrganization, sourceRepo, outputFormat, outputFile, timestamp)
=======
		err := export.ExportSourceData(migrationValidator, sourceOrganization, sourceRepo, outputFormat, outputFile, timestamp, archiveDir)
>>>>>>> 527d5555
		if err != nil {
			fmt.Printf("Export failed: %v\n", err)
			os.Exit(1)
		}
	},
}

func init() {
	// Add export command to root
	rootCmd.AddCommand(exportCmd)

	// Define flags specific to export command
	exportCmd.Flags().StringP("source-organization", "s", "", "Source Organization to export data from")
	exportCmd.MarkFlagRequired("source-organization")

	exportCmd.Flags().StringP("source-token", "a", "", "Source Organization GitHub token. Scopes: read:org, read:user, user:email")

	exportCmd.Flags().StringP("source-hostname", "u", "", "GitHub Enterprise source hostname url (optional) Ex. https://github.example.com")

	exportCmd.Flags().StringP("source-repo", "", "", "Source repository name to export (just the repo name, not owner/repo)")
	exportCmd.MarkFlagRequired("source-repo")

	exportCmd.Flags().StringP("format", "f", "json", "Output format: json or csv")

	exportCmd.Flags().StringP("output", "o", "", "Output file path (if not provided, will use default naming)")

	exportCmd.Flags().BoolP("download", "d", false, "Download and extract migration archive for the specified repository")

	exportCmd.Flags().StringP("download-path", "", "", "Directory to download migration archives to (default: ./migration-archives)")

	exportCmd.Flags().StringP("archive-path", "p", "", "Path to an existing extracted migration archive directory (alternative to --download)")
}

// checkExportVars validates the configuration for export command
func checkExportVars() error {
	// Check for source token
	sourceToken := viper.GetString("SOURCE_TOKEN")
	if sourceToken == "" {
		return fmt.Errorf("source token is required. Set it via --source-token flag or GHMV_SOURCE_TOKEN environment variable")
	}

	// Check source repository
	sourceRepo := viper.GetString("SOURCE_REPO")
	if sourceRepo == "" {
		return fmt.Errorf("source repository is required. Set it via --source-repo flag")
	}

	return nil
}

// validateArchivePath validates that the provided archive path exists and contains expected migration archive files
func validateArchivePath(archivePath string) error {
	// Check if the path exists
	info, err := os.Stat(archivePath)
	if err != nil {
		if os.IsNotExist(err) {
			return fmt.Errorf("archive path does not exist: %s", archivePath)
		}
		return fmt.Errorf("error accessing archive path: %v", err)
	}

	// Check if it's a directory
	if !info.IsDir() {
		return fmt.Errorf("archive path must be a directory: %s", archivePath)
	}

	// Check if directory contains expected migration archive files
	entries, err := os.ReadDir(archivePath)
	if err != nil {
		return fmt.Errorf("error reading archive directory: %v", err)
	}

	// Look for at least one expected migration archive file pattern
	// Using a map for O(1) pattern lookups instead of nested O(n*m) loops
	expectedPatterns := map[string]bool{
		"issues_":             true,
		"pull_requests_":      true,
		"protected_branches_": true,
		"releases_":           true,
		"repositories_":       true,
	}
	foundExpectedFile := false

	for _, entry := range entries {
		if entry.IsDir() || foundExpectedFile {
			continue
		}
		fileName := entry.Name()
		if strings.HasSuffix(fileName, ".json") {
			// Find the underscore position to extract the potential prefix
			if underscoreIdx := strings.Index(fileName, "_"); underscoreIdx > 0 {
				prefix := fileName[:underscoreIdx+1] // Include the underscore
				if expectedPatterns[prefix] {
					foundExpectedFile = true
				}
			}
		}
	}

	if !foundExpectedFile {
		return fmt.Errorf("directory does not appear to contain migration archive files (expected files like issues_*.json, pull_requests_*.json, etc.): %s", archivePath)
	}

	return nil
}<|MERGE_RESOLUTION|>--- conflicted
+++ resolved
@@ -83,22 +83,17 @@
 			os.Exit(1)
 		}
 
-<<<<<<< HEAD
 		// Initialize API with source-only clients
 		ghAPI, err := api.NewSourceOnlyAPI()
 		if err != nil {
 			fmt.Printf("Failed to initialize source API: %v\n", err)
 			os.Exit(1)
 		}
-=======
 		// Validate that --download and --archive-path are mutually exclusive
 		if download && archivePath != "" {
 			fmt.Printf("Error: --download and --archive-path flags are mutually exclusive. Please use only one.\n")
 			os.Exit(1)
 		}
-
-		initializeAPI()
->>>>>>> 527d5555
 
 		// Create validator
 		migrationValidator := validator.New(ghAPI)
@@ -125,11 +120,7 @@
 
 		// Export the source repository data (with optional migration archive analysis)
 		timestamp := time.Now()
-<<<<<<< HEAD
-		err = export.ExportSourceData(migrationValidator, sourceOrganization, sourceRepo, outputFormat, outputFile, timestamp)
-=======
-		err := export.ExportSourceData(migrationValidator, sourceOrganization, sourceRepo, outputFormat, outputFile, timestamp, archiveDir)
->>>>>>> 527d5555
+		err = export.ExportSourceData(migrationValidator, sourceOrganization, sourceRepo, outputFormat, outputFile, timestamp, archiveDir)
 		if err != nil {
 			fmt.Printf("Export failed: %v\n", err)
 			os.Exit(1)
