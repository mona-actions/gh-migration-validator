--- conflicted
+++ resolved
@@ -84,21 +84,12 @@
 ```
 
 ## Export and Validation Workflow
-<<<<<<< HEAD
 
 The tool provides both export and validation capabilities that work together to enable point-in-time migration validation:
 
 1. **Export**: Capture repository data at a specific point in time
 2. **Validate-from-Export**: Validate target repositories against exported snapshots
 
-=======
-
-The tool provides both export and validation capabilities that work together to enable point-in-time migration validation:
-
-1. **Export**: Capture repository data at a specific point in time
-2. **Validate-from-Export**: Validate target repositories against exported snapshots
-
->>>>>>> 527d5555
 This workflow is particularly useful when:
 
 - The source repository continues to receive changes during migration
@@ -195,8 +186,6 @@
   --target-token "ghp_yyy"
 ```
 
-<<<<<<< HEAD
-=======
 ### Using Existing Archive Directory
 
 If you already have an extracted migration archive directory:
@@ -209,7 +198,6 @@
   --archive-path "path/to/extracted/migration-archive"
 ```
 
->>>>>>> 527d5555
 ### Validate-from-Export Options
 
 - `--export-file` (required): Path to the exported JSON file containing source data
@@ -255,15 +243,12 @@
 
 This ensures you're validating against the exact state of the source repository when the migration occurred, regardless of any subsequent changes.
 
-<<<<<<< HEAD
-=======
 ## Migration Archive Support
 
 The tool supports working with GitHub migration archives for enhanced validation capabilities. Migration archives provide three-way validation comparing Source API ↔ Archive ↔ Target API data.
 
 For comprehensive documentation on migration archive features, workflow, and usage examples, see [Migration Archive Documentation](docs/migration-archive.md).
 
->>>>>>> 527d5555
 ## What Gets Validated
 
 The tool compares the following metrics between source and target repositories:
